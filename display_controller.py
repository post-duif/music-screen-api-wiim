--- conflicted
+++ resolved
@@ -186,17 +186,12 @@
         if self.show_artist_and_album:
             if len(display_trackname) > 30:
                 self.track_font = tkFont.Font(family="Helvetica", size=25)
-<<<<<<< HEAD
-                if len(detail_text) >55:
+                if len(detail_text) >45:
                     self.THUMB_H = 560
                     self.THUMB_W = 560
                 else:
                     self.THUMB_H = 580
                     self.THUMB_W = 580
-=======
-                self.THUMB_H = 580
-                self.THUMB_W = 580
->>>>>>> da45a8be
             else:
                 self.track_font = tkFont.Font(family="Helvetica", size=30)
                 if len(detail_text) >45:
