"""Implementation of the DisplayController class."""
import logging
import os
import tkinter as tk
from tkinter import Y, font as tkFont

from PIL import ImageTk

from hyperpixel_backlight import Backlight

_LOGGER = logging.getLogger(__name__)

class SonosDisplaySetupError(Exception):
    """Error connecting to Sonos display."""

class DisplayController:  # pylint: disable=too-many-instance-attributes
    """Controller to handle the display hardware and GUI interface."""

    def __init__(self, loop, show_details, show_artist_and_album, show_details_timeout, overlay_text, show_play_state):
        """Initialize the display controller."""
        
        self.SCREEN_W = 720
        self.SCREEN_H = 720
        self.THUMB_W = 0
        self.THUMB_H = 0
        
        self.loop = loop
        self.show_details = show_details
        self.show_artist_and_album = show_artist_and_album
        self.show_details_timeout = show_details_timeout
        self.overlay_text = overlay_text
        self.show_play_state = show_play_state

        self.album_image = None
        self.thumb_image = None
        self.label_track = None
        self.label_detail = None
        self.label_play_state = None
        self.track_font = None
        self.detail_font = None
        self.timeout_future = None
        self.is_showing = False

        self.backlight = Backlight()

        try:
            self.root = tk.Tk()
        except tk.TclError:
            self.root = None

        if not self.root:
            os.environ["DISPLAY"] = ":0"
            try:
                self.root = tk.Tk()
            except tk.TclError as error:
                _LOGGER.error("Cannot access display: %s", error)
                raise SonosDisplaySetupError

        self.root.geometry(f"{self.SCREEN_W}x{self.SCREEN_H}")

        self.album_frame = tk.Frame(
            self.root, bg="black", width=self.SCREEN_W, height=self.SCREEN_H
        )
        self.album_frame.grid(row=0, column=0, sticky="news")

        self.detail_frame = tk.Frame(
            self.root, bg="black", width=self.SCREEN_W, height=self.SCREEN_H
        )
        self.detail_frame.grid(row=0, column=0, sticky="news")

        self.curtain_frame = tk.Frame(
            self.root, bg="black", width=self.SCREEN_W, height=self.SCREEN_H
        )
        self.curtain_frame.grid(row=0, column=0, sticky="news")

        self.track_name = tk.StringVar()
        self.detail_text = tk.StringVar()
        self.play_state_text = tk.StringVar()

        self.detail_font = tkFont.Font(family="Helvetica", size=15)
        self.play_state_font = tkFont.Font(family="Helvetica", size=17)

        self.label_albumart = tk.Label(
            self.album_frame,
            image=None,
            borderwidth=0,
            highlightthickness=0,
            fg="white",
            bg="black",
        )
        self.label_albumart.place(relx=0.5, rely=0.5, anchor=tk.CENTER)

        self.label_albumart_detail = tk.Label(
            self.detail_frame,
            image=None,
            borderwidth=0,
            highlightthickness=0,
            fg="white",
            bg="black",
        )
        self.label_track = tk.Label(
            self.detail_frame,
            textvariable=self.track_name,
            fg="white",
            bg="black",
            wraplength=600,
            justify="center",
        )
        self.label_detail = tk.Label(
            self.detail_frame,
            textvariable=self.detail_text,
            font=self.detail_font,
            fg="white",
            bg="black",
            wraplength=600,
            justify="center",
        )
        self.label_play_state = tk.Label(
            self.detail_frame,
            textvariable=self.play_state_text,
            fg="white",
            bg="black",
            wraplength=700,
            justify="center",
        )

        self.album_frame.grid_propagate(False)
        self.detail_frame.grid_propagate(False)

        self.root.attributes("-fullscreen", True)
        self.root.update()

    def show_album(self, show_details=None, detail_timeout=None):
        """Show album with optional detail display and timeout."""
        def handle_timeout():
            self.timeout_future = None
            self.show_album(show_details=False)

        if show_details is None and detail_timeout is None:
            self.curtain_frame.lower()
        elif show_details:
            self.detail_frame.lift()
            if detail_timeout:
                if self.timeout_future:
                    self.timeout_future.cancel()
                self.timeout_future = self.loop.call_later(detail_timeout, handle_timeout)
        else:
            self.album_frame.lift()

        self.is_showing = True
        self.root.update()
        self.backlight.set_power(True)

    def hide_album(self):
        """Hide album if showing."""
        if self.timeout_future:
            self.timeout_future.cancel()
            self.timeout_future = None
            self.show_album(show_details=False)

        self.is_showing = False
        self.backlight.set_power(False)
        self.curtain_frame.lift()
        self.root.update()

    def update(self, image, sonos_data):
        """Update displayed image and text."""

        def resize_image(image, length):
            """Resizes the image, assumes square image."""
            image = image.resize((length, length), ImageTk.Image.ANTIALIAS)
            return ImageTk.PhotoImage(image)

        display_trackname = sonos_data.trackname or sonos_data.station

        detail_text = ""
        play_state_text = ""

        if self.show_artist_and_album:
            detail_prefix = None
            detail_suffix = sonos_data.album or None

            if sonos_data.artist != display_trackname:
                detail_prefix = sonos_data.artist

            detail_text = " • ".join(filter(None, [detail_prefix, detail_suffix]))

        if self.show_play_state:
            play_state_volume = sonos_data.volume or None
            play_state_shuffle = sonos_data.shuffle or None
            play_state_repeat = sonos_data.repeat or None
            play_state_crossfade = sonos_data.crossfade or None

            play_state_volume_text = "Volume: " + str(play_state_volume)

            play_state_shuffle_text = "Shuffle: " + str(play_state_shuffle)

            play_state_repeat_text = "Repeat: " + str(play_state_repeat)

            play_state_crossfade_text = "Crossfade: " + str(play_state_crossfade)

            play_state_text = " • ".join(filter(None, [play_state_volume_text, play_state_shuffle_text, play_state_repeat_text, play_state_crossfade_text]))

        if self.show_artist_and_album:
            if len(display_trackname) > 30:
                if len(detail_text) > 45:
                    self.THUMB_H = 560
                    self.THUMB_W = 560
                else:
                    self.THUMB_H = 580
                    self.THUMB_W = 580
                if detail_text == "":
                    self.track_font = tkFont.Font(family="Helvetica", size=30)
                else:
                    self.track_font = tkFont.Font(family="Helvetica", size=25)
            else:
                if len(detail_text) > 45:
                    self.THUMB_H = 600
                    self.THUMB_W = 600
                else:
                    self.THUMB_H = 620
                    self.THUMB_W = 620
                if detail_text == "":
                    self.track_font = tkFont.Font(family="Helvetica", size=40)
                else:
                    self.track_font = tkFont.Font(family="Helvetica", size=30)
            
            if len(display_trackname) > 30 and len(display_trackname) < 42:
                self.THUMB_H = self.THUMB_H + 30
                self.THUMB_W = self.THUMB_W + 30
            
            if len(detail_text) > 45 and len(display_trackname) < 50:
<<<<<<< HEAD
                self.THUMB_H = self.THUMB_H + 20
                self.THUMB_W = self.THUMB_W + 20
=======
                self.THUMB_H = self.THUMB_H + 15
                self.THUMB_W = self.THUMB_W + 15
>>>>>>> 63736ee2
        else:
            if len(display_trackname) > 22:
                self.THUMB_H = 600
                self.THUMB_W = 600
                self.track_font = tkFont.Font(family="Helvetica", size=30)
            else:
                self.THUMB_H = 620
                self.THUMB_W = 620
                self.track_font = tkFont.Font(family="Helvetica", size=40)

            if len(display_trackname) > 22 and len(display_trackname) < 35:
                self.THUMB_H = self.THUMB_H + 40
                self.THUMB_W = self.THUMB_W + 40

            if len(detail_text) > 45 and len(display_trackname) < 50:
<<<<<<< HEAD
                self.THUMB_H = self.THUMB_H + 20
                self.THUMB_W = self.THUMB_W + 20
=======
                self.THUMB_H = self.THUMB_H + 15
                self.THUMB_W = self.THUMB_W + 15
>>>>>>> 63736ee2
        
        # Store the images as attributes to preserve scope for Tk
        self.album_image = resize_image(image, self.SCREEN_W)
        if self.overlay_text:
            self.thumb_image = resize_image(image, self.SCREEN_W)
            self.label_albumart_detail.place(relx=0.5, rely=0.5, anchor=tk.CENTER)
        else:
            self.thumb_image = resize_image(image, self.THUMB_W)
            self.label_albumart_detail.place(relx=0.5, y=self.THUMB_H / 2, anchor=tk.CENTER)
        
        self.label_track.place(relx=0.5, y=self.THUMB_H + 10, anchor=tk.N)
        
        if detail_text == "" or not self.show_artist_and_album:
            self.label_detail.destroy()
        else:
            if self.label_detail.winfo_exists() == 0:
                self.label_detail = tk.Label(
                    self.detail_frame,
                    textvariable=self.detail_text,
                    font=self.detail_font,
                    fg="white",
                    bg="black",
                    wraplength=600,
                    justify="center",
                )
            self.label_detail.place(relx=0.5, y=self.SCREEN_H - 10, anchor=tk.S)
            self.label_detail.configure(font=self.detail_font)

        if not self.show_play_state:
            self.label_play_state.destroy()
        else:
            if self.label_play_state.winfo_exists() == 0:
                self.label_play_state = tk.Label(
                    self.detail_frame,
                    textvariable=self.play_state_text,
                    font=self.play_state_font,
                    fg="white",
                    bg="black",
                    wraplength=600,
                    justify="center",
                )
            self.label_play_state.place(relx=0.5, y= 10, anchor=tk.N)
            self.label_play_state.configure(font=self.play_state_font)
        
        self.label_albumart.configure(image=self.album_image)
        self.label_albumart_detail.configure(image=self.thumb_image)
        self.label_track.configure(font=self.track_font)

        self.track_name.set(display_trackname)
        self.detail_text.set(detail_text)
        self.play_state_text.set(play_state_text)
        self.root.update_idletasks()
        self.show_album(self.show_details, self.show_details_timeout)

    def cleanup(self):
        """Run cleanup actions."""
        self.backlight.cleanup()<|MERGE_RESOLUTION|>--- conflicted
+++ resolved
@@ -230,13 +230,9 @@
                 self.THUMB_W = self.THUMB_W + 30
             
             if len(detail_text) > 45 and len(display_trackname) < 50:
-<<<<<<< HEAD
                 self.THUMB_H = self.THUMB_H + 20
                 self.THUMB_W = self.THUMB_W + 20
-=======
-                self.THUMB_H = self.THUMB_H + 15
-                self.THUMB_W = self.THUMB_W + 15
->>>>>>> 63736ee2
+
         else:
             if len(display_trackname) > 22:
                 self.THUMB_H = 600
@@ -252,13 +248,8 @@
                 self.THUMB_W = self.THUMB_W + 40
 
             if len(detail_text) > 45 and len(display_trackname) < 50:
-<<<<<<< HEAD
                 self.THUMB_H = self.THUMB_H + 20
                 self.THUMB_W = self.THUMB_W + 20
-=======
-                self.THUMB_H = self.THUMB_H + 15
-                self.THUMB_W = self.THUMB_W + 15
->>>>>>> 63736ee2
         
         # Store the images as attributes to preserve scope for Tk
         self.album_image = resize_image(image, self.SCREEN_W)
